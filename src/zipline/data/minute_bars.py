--- conflicted
+++ resolved
@@ -320,17 +320,6 @@
             "calendar_name": self.calendar.name,
             "start_session": str(self.start_session.date()),
             "end_session": str(self.end_session.date()),
-<<<<<<< HEAD
-=======
-            # Write these values for backwards compatibility
-            "first_trading_day": str(self.start_session.date()),
-            "market_opens": (
-                market_opens.values.astype("datetime64[m]").astype(np.int64).tolist()
-            ),
-            "market_closes": (
-                market_closes.values.astype("datetime64[m]").astype(np.int64).tolist()
-            ),
->>>>>>> d9e21f7e
         }
         with open(self.metadata_path(rootdir), "w+") as fp:
             json.dump(metadata, fp)
