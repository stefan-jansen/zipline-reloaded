import zmq
import time
import gevent
import itertools
import logbook
import gevent_zeromq

from collections import OrderedDict

from zipline.utils.gpoll import _Poller as GeventPoller
from zipline.protocol import CONTROL_PROTOCOL, CONTROL_FRAME, \
    CONTROL_UNFRAME, CONTROL_STATES, INVALID_CONTROL_FRAME \

INIT, SOURCES_READY, RUNNING, TERMINATE = CONTROL_STATES

CONTROLLER_TRANSITIONS = frozenset([
    (-1            , INIT),
    (INIT          , SOURCES_READY),
    (SOURCES_READY , RUNNING),
    (INIT          , TERMINATE),
    (SOURCES_READY , TERMINATE),
    (RUNNING       , TERMINATE),
])

class UnknownChatter(Exception):
    def __init__(self, name):
        self.named = name
    def __str__(self):
        return """Component calling itself "%s" talking on unexpected channel"""\
            % self.named


log = logbook.Logger('Controller')

class Controller(object):
    """
    A N to M messaging system for inter component communication.

    :param pub_socket: Socket to publish messages, the starting
                       point of :func message_listener: .

    :param route_socket: Socket to listen for status updates for
                         the individual components.
                         :func message_sender: .

    Topology is the set of components we expect to show up.
    States are the transitions the sytems go through. The
    simplest is from RUNNING -> NOT RUNNING .

    Usage::

        controller = Controller(
            'tcp://127.0.0.1:5000',
            'tcp://127.0.0.1:5001',
        )

        # typically you'd want to run this async to your main
        # program since it blocks indefinetely.
        controller.manage(
            [ TOPOLOGY ]
            [ STATES ]
        )

    """

    debug = False
    period = 1

    def __init__(self, pub_socket, route_socket):

        self.context    = None
        self.zmq        = None
        self.zmq_poller = None

        self.running = False
        self.polling = False
        self.tracked = set()
        self.responses = set()

        self.ctime    = 0
        self.tic      = time.time()
        self.freeform = False
        self._state   = -1

        self.associated = []

        self.pub_socket   = pub_socket
        self.route_socket = route_socket

        self.error_replay = OrderedDict()

    def init_zmq(self, flavor):

        assert self.zmq_flavor in ['thread', 'mp', 'green']

        if flavor == 'mp':
            self.zmq        = zmq
            self.context    = self.zmq.Context()
            self.zmq_poller = self.zmq.Poller
            return
        if flavor == 'thread':
            self.zmq        = zmq
            self.context    = self.zmq.Context.instance()
            self.zmq_poller = self.zmq.Poller
            return
        if flavor == 'green':
            self.zmq        = gevent_zeromq.zmq
            self.context    = self.zmq.Context.instance()
            self.zmq_poller = GeventPoller
            return
        if flavor == 'pypy':
            self.zmq        = zmq
            self.context    = self.zmq.Context.instance()
            self.zmq_poller = self.zmq.Poller
            return

    def manage(self, topology, states=None, context=None):
        """
        Give the controller a set set of components to manage and
        a set of state transitions for the entire system.
        """

        # A freeform topology is where we heartbeat with anything
        # that shows up.
        if topology == 'freeform':
            self.freeform = True
            self.topology = frozenset([])
        else:
            self.freeform = False
            self.topology = frozenset(topology)

        self.polling = True
        self.state = CONTROL_STATES.INIT

    @property
    def state(self):
        return self._state

    @state.setter
    def state(self, new):
        old, self._state = self._state, new

        if (old, new) not in CONTROLLER_TRANSITIONS:
            raise RuntimeError("Invalid State Transition : %s -> %s" %(old, new))
        else:
            log.info("State Transition : %s -> %s" %(old, new))

    def run(self):
        self.running = True
        self.init_zmq(self.zmq_flavor)

        try:
            return self._poll() # use a python loop
        except KeyboardInterrupt:
            log.debug('Shutdown event loop')

    def log_status(self):
        """
        Snapshot of the tracked components at every period.
        """
        #log.info("Tracking component : %s" % ([c for c in self.tracked],))
        pass

    def replay_errors(self):
        """
        Replay the errors in the order they were reported to the
        controller.
        """
        return [ a for a in sorted(self.replay_errors.keys())]

    # -------------
    # Publications
    # -------------

    def send_heart(self):
        if not self.running:
            return

        heartbeat_frame = CONTROL_FRAME(
            CONTROL_PROTOCOL.HEARTBEAT,
            str(self.ctime)
        )
        self.pub.send(heartbeat_frame)

    def send_hardkill(self):
        if not self.running:
            return

        kill_frame = CONTROL_FRAME(
            CONTROL_PROTOCOL.KILL,
            ''
        )
        self.pub.send(kill_frame)

    def send_softkill(self):
        if not self.running:
            return

        soft_frame = CONTROL_FRAME(
            CONTROL_PROTOCOL.SHUTDOWN,
            ''
        )
        self.pub.send(soft_frame)

    # -----------
    # Event Loops
    # -----------

    def _poll(self):

        assert self.route_socket
        assert self.pub_socket
        #assert self.cancel_socket

        # -- Publish --
        # =============
        self.pub = self.context.socket(self.zmq.PUB)
        self.pub.bind(self.pub_socket)

        # -- Cancel --
        # =============
        #assert isinstance(self.cancel_socket,basestring), self.cancel_socket
        #self.cancel = self.context.socket(self.zmq.REP)
        #self.cancel.connect(self.cancel_socket)

        # -- Router --
        # =============
        self.router = self.context.socket(self.zmq.ROUTER)
        self.router.bind(self.route_socket)


        poller = self.zmq.Poller()
        poller.register(self.router, self.zmq.POLLIN)
        #poller.register(self.cancel, self.zmq.POLLIN)

        self.associated += [self.pub, self.router]# self.cancel]

        # TODO: actually do this
        self.state = CONTROL_STATES.SOURCES_READY

        buffer = []

        for i in itertools.count(0):
            self.log_status()
            self.responses = set()

            self.ctime = time.time()
            self.send_heart()

            while self.polling:
                # Reset the responses for this cycle

                socks = dict(poller.poll(self.period))
                tic = time.time()

                if tic - self.ctime > self.period:
                    break

                if socks.get(self.router) == self.zmq.POLLIN:
                    rawmessage = self.router.recv()

                    if rawmessage:
                        buffer.append(rawmessage)

                    try:
                        if not self.router.getsockopt(self.zmq.RCVMORE):
                            self.handle_recv(buffer[:])
                            buffer = []
                    except INVALID_CONTROL_FRAME:
                        log.error('Invalid frame', rawmessage)
                        pass

<<<<<<< HEAD
            #if socks.get(self.cancel) == self.zmq.POLLIN:
            #        self.logging.info('[Controller] Received Cancellation')
            #        rawmessage = self.cancel.recv()
            #        self.cancel.send('')
            #        self.shutdown(soft=True)
            #        break
=======
                if socks.get(self.cancel) == self.zmq.POLLIN:
                    log.info('Received Cancellation')
                    rawmessage = self.cancel.recv()
                    self.cancel.send('')
                    self.shutdown(soft=True)
                    break
>>>>>>> e5de6d38

            self.beat()

            if self.zmq_flavor == 'green':
                gevent.sleep(0)

            if self.state is CONTROL_STATES.TERMINATE:
                break

            if not self.polling:
                break

        # After loop exits
        self.terminated = True

    def beat(self):

        # These the set overloaded operations
        # A & B ~ set.intersection
        # A - B ~ set.difference

        # * good - Components we are currently tracking and who just sent
        #          us back the right response.
        # * bad - Components we are currently tracking but who did not
        #         send us back a response.
        # * new - Components we haven't heard from yet, but sent back the
        #         right response.

        good = self.tracked   & self.responses
        bad  = self.tracked   - good
        new  = self.responses - good

        for component in new:
            self.new(component)

        for component in bad:
            self.fail(component)

    # --------------
    # Init Handlers
    # --------------

    def new_source(self):
        if self.state is CONTROL_STATES.RUNNING:
            self.state = SOURCES_READY

    def new_universal(self):
        pass

    # The various "states of being that a component can inform us
    # of
    def new(self, component):
        if self.state is CONTROL_STATES.TERMINATE:
            return

        log.info(' Now Tracking "%s" ' % component)

        universal = self.new_universal
        init_handlers = {
            'FEED' : self.new_source,
        }

        if component in self.topology or self.freeform:
            init_handlers.get(component, universal)()
            self.tracked.add(component)
        else:
            # Some sort of socket collision has occured, this is
            # a very bad failure mode.
            raise UnknownChatter(component)

    # ------------------
    # Epic Fail Handling
    # ------------------

    def fail_universal(self):
        pass
        # TODO: this requires higher order functionality
        #log.error('System in exception state, shutting down')
        #self.shutdown(soft=True)

    def fail(self, component):
        if self.state is CONTROL_STATES.TERMINATE:
            return

        universal = self.fail_universal
        fail_handlers = { }

        if component in self.topology or self.freeform:
            log.warning('Component "%s" timed out' % component)
            self.tracked.remove(component)
            fail_handlers.get(component, universal)()

    # -------------------
    # Completion Handling
    # -------------------

    def done(self, component):
        log.info('Component "%s" signaled done.' % component)

    # --------------
    # Error Handling
    # --------------

    def exception_universal(self):
        """
        Shutdown the system on failure.
        """
        log.error('System in exception state, shutting down')
        self.shutdown(soft=True)

    def exception(self, component, failure):
        universal = self.exception_universal
        exception_handlers = { }

        if component in self.topology or self.freeform:
            self.error_replay[(component, time.time())] = failure
            log.error('Component in exception state: %s' % component)

            exception_handlers.get(component, universal)()
        else:
            raise UnknownChatter(component)

    # -----------------
    # Protocol Handling
    # -----------------

    def handle_recv(self, msg):
        """
        Check for proper framing at the transport layer.
        Seperates the proper frames from anything else that might
        be coming over the wire. Which shouldn't happen ...  right?
        """
        identity = msg[0]
        id, status = CONTROL_UNFRAME(msg[1])

        # A component is telling us its alive:
        if id is CONTROL_PROTOCOL.OK:

            if status == str(self.ctime):
                self.responses.add(identity)
            else:
                # Otherwise its something weird and we don't know
                # what to do so just say so, probably line noise
                # from ZeroMQ
                log.error("Weird stuff happened: %s" % msg)

        # A component is telling us it failed, and how
        if id is CONTROL_PROTOCOL.EXCEPTION:
            self.exception(identity, status)

        # A component is telling us its done with work and won't
        # be talking to us anymore
        if id is CONTROL_PROTOCOL.DONE:
            self.done(identity)

    # -------------------
    # Hooks for Endpoints
    # -------------------

    # These are all connects so no complex allocation logic is
    # needed. Dealers and Subscribers can all come and go as a
    # function of time without impacting flow of the whole
    # system.

    def message_sender(self, identity, context = None):
        """
        Spin off a socket used for sending messages to this
        controller.
        """

        if not context:
            context = self.zmq.Context.instance()

        s = context.socket(zmq.DEALER)
        s.setsockopt(zmq.IDENTITY, identity)
        s.connect(self.route_socket)

        self.associated.append(s)
        return s

    def message_listener(self, context = None):
        """
        Spin off a socket used for receiving messages from this
        controller.
        """

        if not context:
            context = self.zmq.Context.instance()

        s = context.socket(zmq.SUB)
        s.connect(self.pub_socket)
        s.setsockopt(zmq.SUBSCRIBE, '')

        self.associated.append(s)
        return s

    def do_error_replay(self):
        for (component, time), error in self.error_replay.iteritems():
            log.info('Error Log for -- %s --:\n%s' %
                (component, error))

    def shutdown(self, hard=False, soft=True, context=None):

        if self.state is CONTROL_STATES.TERMINATE:
            return

        if not self.polling:
            return

        self.polling = False

        assert hard or soft, """ Must specify kill hard or soft """

        if hard:
            self.state = CONTROL_STATES.TERMINATE

            log.info('Hard Shutdown')

            #for asoc in self.associated:
                #asoc.close()

        if soft:
            self.state = CONTROL_STATES.TERMINATE

            log.info('Soft Shutdown')
            self.send_softkill()

            #for asoc in self.associated:
                #asoc.close()

        self.do_error_replay()

if __name__ == '__main__':

    print 'Running on '\
        'tcp://127.0.0.1:5000 '\
        'tcp://127.0.0.1:5001 '

    controller = Controller(
        'tcp://127.0.0.1:5000',
        'tcp://127.0.0.1:5001',
    )
    controller.zmq_flavor = 'green'

    controller.manage(
        'freeform',
        []
    )
    controller.run()<|MERGE_RESOLUTION|>--- conflicted
+++ resolved
@@ -270,21 +270,12 @@
                         log.error('Invalid frame', rawmessage)
                         pass
 
-<<<<<<< HEAD
             #if socks.get(self.cancel) == self.zmq.POLLIN:
             #        self.logging.info('[Controller] Received Cancellation')
             #        rawmessage = self.cancel.recv()
             #        self.cancel.send('')
             #        self.shutdown(soft=True)
             #        break
-=======
-                if socks.get(self.cancel) == self.zmq.POLLIN:
-                    log.info('Received Cancellation')
-                    rawmessage = self.cancel.recv()
-                    self.cancel.send('')
-                    self.shutdown(soft=True)
-                    break
->>>>>>> e5de6d38
 
             self.beat()
 
