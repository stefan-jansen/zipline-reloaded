from importlib import import_module
import os

from toolz import merge
from trading_calendars import register_calendar, get_calendar

from zipline import run_algorithm


# These are used by test_examples.py to discover the examples to run.
def load_example_modules():
    example_modules = {}
    for f in os.listdir(os.path.dirname(__file__)):
        if not f.endswith('.py') or f == '__init__.py':
            continue
        modname = f[:-len('.py')]
        mod = import_module('.' + modname, package=__name__)
        example_modules[modname] = mod
        globals()[modname] = mod

        # Remove noise from loop variables.
        del f, modname, mod
    return example_modules


# Columns that we expect to be able to reliably deterministic
# Doesn't include fields that have UUIDS.
_cols_to_check = [
    'algo_volatility',
    'algorithm_period_return',
    'alpha',
    'benchmark_period_return',
    'benchmark_volatility',
    'beta',
    'capital_used',
    'ending_cash',
    'ending_exposure',
    'ending_value',
    'excess_return',
    'gross_leverage',
    'long_exposure',
    'long_value',
    'longs_count',
    'max_drawdown',
    'max_leverage',
    'net_leverage',
    'period_close',
    'period_label',
    'period_open',
    'pnl',
    'portfolio_value',
    'positions',
    'returns',
    'short_exposure',
    'short_value',
    'shorts_count',
    'sortino',
    'starting_cash',
    'starting_exposure',
    'starting_value',
    'trading_days',
    'treasury_period_return',
]


<<<<<<< HEAD
def run_example(example_modules, example_name, environ, benchmark_returns=None):
=======
def run_example(example_modules, example_name, environ):
>>>>>>> 9c90e662
    """
    Run an example module from zipline.examples.
    """
    mod = example_modules[example_name]

    register_calendar("YAHOO", get_calendar("NYSE"), force=True)

    return run_algorithm(
        initialize=getattr(mod, 'initialize', None),
        handle_data=getattr(mod, 'handle_data', None),
        before_trading_start=getattr(mod, 'before_trading_start', None),
        analyze=getattr(mod, 'analyze', None),
        bundle='test',
        environ=environ,
        benchmark_returns=benchmark_returns,
        # Provide a default capital base, but allow the test to override.
        **merge({'capital_base': 1e7}, mod._test_args())
    )<|MERGE_RESOLUTION|>--- conflicted
+++ resolved
@@ -63,11 +63,7 @@
 ]
 
 
-<<<<<<< HEAD
 def run_example(example_modules, example_name, environ, benchmark_returns=None):
-=======
-def run_example(example_modules, example_name, environ):
->>>>>>> 9c90e662
     """
     Run an example module from zipline.examples.
     """
