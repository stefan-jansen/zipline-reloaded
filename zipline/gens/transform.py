--- conflicted
+++ resolved
@@ -80,14 +80,6 @@
                 continue
 
             assert_sort_unframe_protocol(message)
-<<<<<<< HEAD
-            #message_copy = deepcopy(message)
-            message_copy = message
-            # Same shared pointer issue here as above.
-            tnfm_value = self.state.update(message_copy)
-
-            # FORWARDER flag means we want to keep all original
-=======
             
             # This flag is set by by merged_transforms to ensure
             # isolation of messages.
@@ -97,7 +89,6 @@
             tnfm_value = self.state.update(message)
 
             # PASSTHROUGH flag means we want to keep all original
->>>>>>> 42f9d28d
             # values, plus append tnfm_id and tnfm_value. Used for
             # preserving the original event fields when our output
             # will be fed into a merge. Currently only Passthrough
