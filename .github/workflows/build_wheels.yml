--- conflicted
+++ resolved
@@ -15,27 +15,6 @@
   build_linux:
     name: Wheels for py${{ matrix.python }} on ${{ matrix.os }} using ${{ matrix.manylinux_image }}
     runs-on: ${{ matrix.os }}
-<<<<<<< HEAD
-=======
-    env:
-      CIBW_BEFORE_TEST_LINUX: >
-        curl -L -o ta-lib-0.4.0-src.tar.gz  http://prdownloads.sourceforge.net/ta-lib/ta-lib-0.4.0-src.tar.gz &&
-        tar xvfz ta-lib-0.4.0-src.tar.gz &&
-        cd ta-lib &&
-        ./configure &&
-        make &&
-        make install &&
-        ldconfig &&
-        yum install -y libtiff-devel libjpeg-devel openjpeg2-devel zlib-devel \
-                           freetype-devel lcms2-devel libwebp-devel tcl-devel tk-devel \
-                           harfbuzz-devel fribidi-devel libraqm-devel libimagequant-devel libxcb-devel
-      CIBW_BEFORE_TEST_MACOS: >
-        brew install freetype pkg-config gcc openssl c-blosc hdf5 ta-lib
-      CIBW_TEST_COMMAND: python -c "import zipline; print(zipline.__version__)"
-      CIBW_TEST_EXTRAS: test
-      CIBW_BUILD_VERBOSITY: 1
->>>>>>> 1420bc43
-
     strategy:
       fail-fast: false
       matrix:
@@ -139,10 +118,10 @@
           user: __token__
           password: ${{ secrets.TESTPYPI_TOKEN }}
           repository_url: https://test.pypi.org/legacy/
+
       - name: publish to pypi
         uses: pypa/gh-action-pypi-publish@master
         if: ${{ github.event.inputs.target }} == 'PYPI' || (github.event_name == 'release' && github.event.action == 'published')
-        #        if: startsWith(github.event.head_commit.message, 'PYPI')
         with:
           user: __token__
           password: ${{ secrets.PYPI_TOKEN }}