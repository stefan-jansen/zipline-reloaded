[metadata]
name = zipline-reloaded
url = https://zipline.ml4trading.io
license = Apache 2.0
license_files = LICENSE
description = A backtester for trading algorithms
long_description = file: README.md
long_description_content_type = text/markdown
author = Quantopian Inc
author_email = pm@ml4trading.io
classifiers =
    Development Status :: 4 - Beta
    License :: OSI Approved :: Apache Software License
    Natural Language :: English
    Programming Language :: Python
    Programming Language :: Python :: 3.7
    Programming Language :: Python :: 3.8
    Programming Language :: Python :: 3.9
    Programming Language :: Python :: 3.10
    Operating System :: OS Independent
    Intended Audience :: Science/Research
    Topic :: Office/Business :: Financial :: Investment
    Topic :: Scientific/Engineering :: Information Analysis
    Topic :: System :: Distributed Computing


# [tools:pytest]
# testpaths = tests
# addopts = -v

# See the docstring in versioneer.py for instructions. Note that you must
# re-run 'versioneer.py setup' after changing this section, and commit the
# resulting files.
[versioneer]
VCS = git
style = pep440
versionfile_source = src/zipline/_version.py
versionfile_build = zipline/_version.py
tag_prefix =
parentdir_prefix = zipline-

[flake8]
exclude = versioneer.py, setup.py, .git, __pycache__, docs, conda
max-line-length = 88
max-complexity = 18
select = B,C,E,F,W,T4,B9
ignore = E203, E266, E501, W503, F403, F401, E231


[options]
python_requires = >=3.7
include_package_data = True
zip_safe = False
packages = find:
package_dir =
    = src
install_requires =
    alembic >=0.7.7
    bcolz-zipline >=1.2.5
    bottleneck >=1.0.0
    click >=4.0.0
    empyrical-reloaded >=0.5.7
    h5py >=2.7.1
    intervaltree >=2.1.0
    iso3166 >=2.1.1
    iso4217 >=1.6.20180829
    logbook >=1.0
    lru-dict >=1.1.4
    multipledispatch >=0.6.0
    networkx >=2.0
    numexpr >=2.6.1
    numpy >=1.14.5, <1.23
    pandas >=1.1.0, <1.6
    patsy >=0.4.0
    python-dateutil >=2.4.2
    python-interface >=1.5.3
    pytz >=2018.5
    requests >=2.9.1
    scipy >=0.17.1
    six >=1.10.0
    sqlalchemy >=1.0.8A, <2
    statsmodels >=0.6.1
    ta-lib >=0.4.09, <0.4.25
    tables >=3.4.3
    toolz >=0.8.2
    trading-calendars >=1.6.1
    exchange-calendars <=3.3

[options.packages.find]
where = src

[options.extras_require]
all =
    %(docs)s
    %(dev)s
    %(test)s

test =
    tox
    pytest==6.2.5
    pytest-cov >=3.0.0
    pytest-xdist >=2.5.0
    pytest-timeout >=1.4.2
    parameterized >=0.6.1
    mock >=2.0.0p
    testfixtures >=4.1.2
    flake8 >=3.9.1
    matplotlib >=1.5.3
    responses >=0.9.0
<<<<<<< HEAD
    numpy >=1.14.5, <1.23
    pandas <1.6
=======
>>>>>>> 2e29aed5
    pandas-datareader >=0.2.1
    click <8.1.0
    coverage

dev =
    flake8 >=3.9.1
    black
    pre-commit >=2.12.1

docs =
    Cython
    Sphinx >=1.3.2
    numpydoc >=0.5.0
    sphinx-autobuild >=0.6.0
    pydata-sphinx-theme
    sphinx-markdown-tables
    m2r2<|MERGE_RESOLUTION|>--- conflicted
+++ resolved
@@ -107,11 +107,6 @@
     flake8 >=3.9.1
     matplotlib >=1.5.3
     responses >=0.9.0
-<<<<<<< HEAD
-    numpy >=1.14.5, <1.23
-    pandas <1.6
-=======
->>>>>>> 2e29aed5
     pandas-datareader >=0.2.1
     click <8.1.0
     coverage
