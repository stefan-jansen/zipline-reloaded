--- conflicted
+++ resolved
@@ -104,17 +104,41 @@
 SPLITS = pd.DataFrame(
     [
         # Before query range, should be excluded.
-        {"effective_date": str_to_seconds("2015-06-03"), "ratio": 1.103, "sid": 1},
+        {
+            "effective_date": str_to_seconds("2015-06-03"),
+            "ratio": 1.103,
+            "sid": 1,
+        },
         # First day of query range, should be excluded.
-        {"effective_date": str_to_seconds("2015-06-10"), "ratio": 3.110, "sid": 3},
+        {
+            "effective_date": str_to_seconds("2015-06-10"),
+            "ratio": 3.110,
+            "sid": 3,
+        },
         # Third day of query range, should have last_row of 2
-        {"effective_date": str_to_seconds("2015-06-12"), "ratio": 3.112, "sid": 3},
+        {
+            "effective_date": str_to_seconds("2015-06-12"),
+            "ratio": 3.112,
+            "sid": 3,
+        },
         # After query range, should be excluded.
-        {"effective_date": str_to_seconds("2015-06-21"), "ratio": 6.121, "sid": 6},
+        {
+            "effective_date": str_to_seconds("2015-06-21"),
+            "ratio": 6.121,
+            "sid": 6,
+        },
         # Another action in query range, should have last_row of 1
-        {"effective_date": str_to_seconds("2015-06-11"), "ratio": 3.111, "sid": 3},
+        {
+            "effective_date": str_to_seconds("2015-06-11"),
+            "ratio": 3.111,
+            "sid": 3,
+        },
         # Last day of range.  Should have last_row of 7
-        {"effective_date": str_to_seconds("2015-06-19"), "ratio": 3.119, "sid": 3},
+        {
+            "effective_date": str_to_seconds("2015-06-19"),
+            "ratio": 3.119,
+            "sid": 3,
+        },
     ],
     columns=["effective_date", "ratio", "sid"],
 )
@@ -122,17 +146,41 @@
 MERGERS = pd.DataFrame(
     [
         # Before query range, should be excluded.
-        {"effective_date": str_to_seconds("2015-06-03"), "ratio": 1.203, "sid": 1},
+        {
+            "effective_date": str_to_seconds("2015-06-03"),
+            "ratio": 1.203,
+            "sid": 1,
+        },
         # First day of query range, should be excluded.
-        {"effective_date": str_to_seconds("2015-06-10"), "ratio": 3.210, "sid": 3},
+        {
+            "effective_date": str_to_seconds("2015-06-10"),
+            "ratio": 3.210,
+            "sid": 3,
+        },
         # Third day of query range, should have last_row of 2
-        {"effective_date": str_to_seconds("2015-06-12"), "ratio": 3.212, "sid": 3},
+        {
+            "effective_date": str_to_seconds("2015-06-12"),
+            "ratio": 3.212,
+            "sid": 3,
+        },
         # After query range, should be excluded.
-        {"effective_date": str_to_seconds("2015-06-25"), "ratio": 6.225, "sid": 6},
+        {
+            "effective_date": str_to_seconds("2015-06-25"),
+            "ratio": 6.225,
+            "sid": 6,
+        },
         # Another action in query range, should have last_row of 2
-        {"effective_date": str_to_seconds("2015-06-12"), "ratio": 4.212, "sid": 4},
+        {
+            "effective_date": str_to_seconds("2015-06-12"),
+            "ratio": 4.212,
+            "sid": 4,
+        },
         # Last day of range.  Should have last_row of 7
-        {"effective_date": str_to_seconds("2015-06-19"), "ratio": 3.219, "sid": 3},
+        {
+            "effective_date": str_to_seconds("2015-06-19"),
+            "ratio": 3.219,
+            "sid": 3,
+        },
     ],
     columns=["effective_date", "ratio", "sid"],
 )
@@ -141,118 +189,119 @@
     [
         # Before query range, should be excluded.
         {
-<<<<<<< HEAD
-            "declared_date": pd.Timestamp("2015-05-01", tz="UTC").to_datetime64(),
+            "declared_date": pd.Timestamp(
+                "2015-05-01", tz="UTC"
+            ).to_datetime64(),
             "ex_date": pd.Timestamp("2015-06-01", tz="UTC").to_datetime64(),
             "record_date": pd.Timestamp("2015-06-03", tz="UTC").to_datetime64(),
             "pay_date": pd.Timestamp("2015-06-05", tz="UTC").to_datetime64(),
-=======
-            "declared_date": Timestamp("2015-05-01", tz="UTC").to_datetime64(),
-            "ex_date": Timestamp("2015-06-01", tz="UTC").to_datetime64(),
-            "record_date": Timestamp("2015-06-03", tz="UTC").to_datetime64(),
-            "pay_date": Timestamp("2015-06-05", tz="UTC").to_datetime64(),
->>>>>>> 3b7e41a7
             "amount": 90.0,
             "sid": 1,
         },
         # First day of query range, should be excluded.
         {
-<<<<<<< HEAD
-            "declared_date": pd.Timestamp("2015-06-01", tz="UTC").to_datetime64(),
+            "declared_date": pd.Timestamp(
+                "2015-06-01", tz="UTC"
+            ).to_datetime64(),
             "ex_date": pd.Timestamp("2015-06-10", tz="UTC").to_datetime64(),
             "record_date": pd.Timestamp("2015-06-15", tz="UTC").to_datetime64(),
             "pay_date": pd.Timestamp("2015-06-17", tz="UTC").to_datetime64(),
-=======
-            "declared_date": Timestamp("2015-06-01", tz="UTC").to_datetime64(),
-            "ex_date": Timestamp("2015-06-10", tz="UTC").to_datetime64(),
-            "record_date": Timestamp("2015-06-15", tz="UTC").to_datetime64(),
-            "pay_date": Timestamp("2015-06-17", tz="UTC").to_datetime64(),
->>>>>>> 3b7e41a7
             "amount": 80.0,
             "sid": 3,
         },
         # Third day of query range, should have last_row of 2
         {
-<<<<<<< HEAD
-            "declared_date": pd.Timestamp("2015-06-01", tz="UTC").to_datetime64(),
+            "declared_date": pd.Timestamp(
+                "2015-06-01", tz="UTC"
+            ).to_datetime64(),
             "ex_date": pd.Timestamp("2015-06-12", tz="UTC").to_datetime64(),
             "record_date": pd.Timestamp("2015-06-15", tz="UTC").to_datetime64(),
             "pay_date": pd.Timestamp("2015-06-17", tz="UTC").to_datetime64(),
-=======
-            "declared_date": Timestamp("2015-06-01", tz="UTC").to_datetime64(),
-            "ex_date": Timestamp("2015-06-12", tz="UTC").to_datetime64(),
-            "record_date": Timestamp("2015-06-15", tz="UTC").to_datetime64(),
-            "pay_date": Timestamp("2015-06-17", tz="UTC").to_datetime64(),
->>>>>>> 3b7e41a7
             "amount": 70.0,
             "sid": 3,
         },
         # After query range, should be excluded.
         {
-<<<<<<< HEAD
-            "declared_date": pd.Timestamp("2015-06-01", tz="UTC").to_datetime64(),
+            "declared_date": pd.Timestamp(
+                "2015-06-01", tz="UTC"
+            ).to_datetime64(),
             "ex_date": pd.Timestamp("2015-06-25", tz="UTC").to_datetime64(),
             "record_date": pd.Timestamp("2015-06-28", tz="UTC").to_datetime64(),
             "pay_date": pd.Timestamp("2015-06-30", tz="UTC").to_datetime64(),
-=======
-            "declared_date": Timestamp("2015-06-01", tz="UTC").to_datetime64(),
-            "ex_date": Timestamp("2015-06-25", tz="UTC").to_datetime64(),
-            "record_date": Timestamp("2015-06-28", tz="UTC").to_datetime64(),
-            "pay_date": Timestamp("2015-06-30", tz="UTC").to_datetime64(),
->>>>>>> 3b7e41a7
             "amount": 60.0,
             "sid": 6,
         },
         # Another action in query range, should have last_row of 3
         {
-<<<<<<< HEAD
-            "declared_date": pd.Timestamp("2015-06-01", tz="UTC").to_datetime64(),
+            "declared_date": pd.Timestamp(
+                "2015-06-01", tz="UTC"
+            ).to_datetime64(),
             "ex_date": pd.Timestamp("2015-06-15", tz="UTC").to_datetime64(),
             "record_date": pd.Timestamp("2015-06-18", tz="UTC").to_datetime64(),
             "pay_date": pd.Timestamp("2015-06-20", tz="UTC").to_datetime64(),
-=======
-            "declared_date": Timestamp("2015-06-01", tz="UTC").to_datetime64(),
-            "ex_date": Timestamp("2015-06-15", tz="UTC").to_datetime64(),
-            "record_date": Timestamp("2015-06-18", tz="UTC").to_datetime64(),
-            "pay_date": Timestamp("2015-06-20", tz="UTC").to_datetime64(),
->>>>>>> 3b7e41a7
             "amount": 50.0,
             "sid": 3,
         },
         # Last day of range.  Should have last_row of 7
         {
-<<<<<<< HEAD
-            "declared_date": pd.Timestamp("2015-06-01", tz="UTC").to_datetime64(),
+            "declared_date": pd.Timestamp(
+                "2015-06-01", tz="UTC"
+            ).to_datetime64(),
             "ex_date": pd.Timestamp("2015-06-19", tz="UTC").to_datetime64(),
             "record_date": pd.Timestamp("2015-06-22", tz="UTC").to_datetime64(),
             "pay_date": pd.Timestamp("2015-06-30", tz="UTC").to_datetime64(),
-=======
-            "declared_date": Timestamp("2015-06-01", tz="UTC").to_datetime64(),
-            "ex_date": Timestamp("2015-06-19", tz="UTC").to_datetime64(),
-            "record_date": Timestamp("2015-06-22", tz="UTC").to_datetime64(),
-            "pay_date": Timestamp("2015-06-30", tz="UTC").to_datetime64(),
->>>>>>> 3b7e41a7
             "amount": 40.0,
             "sid": 3,
         },
     ],
-    columns=["declared_date", "ex_date", "record_date", "pay_date", "amount", "sid"],
+    columns=[
+        "declared_date",
+        "ex_date",
+        "record_date",
+        "pay_date",
+        "amount",
+        "sid",
+    ],
 )
 
 DIVIDENDS_EXPECTED = pd.DataFrame(
     [
         # Before query range, should be excluded.
-        {"effective_date": str_to_seconds("2015-06-01"), "ratio": 0.1, "sid": 1},
+        {
+            "effective_date": str_to_seconds("2015-06-01"),
+            "ratio": 0.1,
+            "sid": 1,
+        },
         # First day of query range, should be excluded.
-        {"effective_date": str_to_seconds("2015-06-10"), "ratio": 0.20, "sid": 3},
+        {
+            "effective_date": str_to_seconds("2015-06-10"),
+            "ratio": 0.20,
+            "sid": 3,
+        },
         # Third day of query range, should have last_row of 2
-        {"effective_date": str_to_seconds("2015-06-12"), "ratio": 0.30, "sid": 3},
+        {
+            "effective_date": str_to_seconds("2015-06-12"),
+            "ratio": 0.30,
+            "sid": 3,
+        },
         # After query range, should be excluded.
-        {"effective_date": str_to_seconds("2015-06-25"), "ratio": 0.40, "sid": 6},
+        {
+            "effective_date": str_to_seconds("2015-06-25"),
+            "ratio": 0.40,
+            "sid": 6,
+        },
         # Another action in query range, should have last_row of 3
-        {"effective_date": str_to_seconds("2015-06-15"), "ratio": 0.50, "sid": 3},
+        {
+            "effective_date": str_to_seconds("2015-06-15"),
+            "ratio": 0.50,
+            "sid": 3,
+        },
         # Last day of range.  Should have last_row of 7
-        {"effective_date": str_to_seconds("2015-06-19"), "ratio": 0.60, "sid": 3},
+        {
+            "effective_date": str_to_seconds("2015-06-19"),
+            "ratio": 0.60,
+            "sid": 3,
+        },
     ],
     columns=["effective_date", "ratio", "sid"],
 )
@@ -320,7 +369,9 @@
 
         return cls.equity_daily_bar_days[start:stop]
 
-    def expected_adjustments(self, start_date, end_date, tables, adjustment_type):
+    def expected_adjustments(
+        self, start_date, end_date, tables, adjustment_type
+    ):
         price_adjustments = {}
         volume_adjustments = {}
 
@@ -409,7 +460,9 @@
         )
 
         if adjustment_type == "all" or adjustment_type == "price":
-            expected_price_adjustments = expected_adjustments["price_adjustments"]
+            expected_price_adjustments = expected_adjustments[
+                "price_adjustments"
+            ]
             for key in expected_price_adjustments:
                 price_adjustment = adjustments["price"][key]
                 for j, adj in enumerate(price_adjustment):
@@ -421,7 +474,9 @@
                     assert_allclose(adj.value, expected.value)
 
         if adjustment_type == "all" or adjustment_type == "volume":
-            expected_volume_adjustments = expected_adjustments["volume_adjustments"]
+            expected_volume_adjustments = expected_adjustments[
+                "volume_adjustments"
+            ]
             for key in expected_volume_adjustments:
                 volume_adjustment = adjustments["volume"][key]
                 for j, adj in enumerate(volume_adjustment):
@@ -435,7 +490,9 @@
     @parameterized.expand([(True,), (False,)])
     def test_load_adjustments_to_df(self, convert_dts):
         reader = self.adjustment_reader
-        adjustment_dfs = reader.unpack_db_to_component_dfs(convert_dates=convert_dts)
+        adjustment_dfs = reader.unpack_db_to_component_dfs(
+            convert_dates=convert_dts
+        )
 
         name_and_raw = (
             ("splits", SPLITS),
@@ -495,7 +552,9 @@
     def test_read_no_adjustments(self):
         adjustment_reader = NullAdjustmentReader()
         columns = [USEquityPricing.close, USEquityPricing.volume]
-        query_days = self.calendar_days_between(TEST_QUERY_START, TEST_QUERY_STOP)
+        query_days = self.calendar_days_between(
+            TEST_QUERY_START, TEST_QUERY_STOP
+        )
         # Our expected results for each day are based on values from the
         # previous day.
         shifted_query_days = self.calendar_days_between(
@@ -579,7 +638,9 @@
 
     def test_read_with_adjustments(self):
         columns = [USEquityPricing.high, USEquityPricing.volume]
-        query_days = self.calendar_days_between(TEST_QUERY_START, TEST_QUERY_STOP)
+        query_days = self.calendar_days_between(
+            TEST_QUERY_START, TEST_QUERY_STOP
+        )
         # Our expected results for each day are based on values from the
         # previous day.
         shifted_query_days = self.calendar_days_between(
@@ -626,12 +687,16 @@
                     self.sids,
                     baseline,
                     # Apply all adjustments.
-                    pd.concat([SPLITS, MERGERS, DIVIDENDS_EXPECTED], ignore_index=True),
+                    pd.concat(
+                        [SPLITS, MERGERS, DIVIDENDS_EXPECTED], ignore_index=True
+                    ),
                 )
                 assert_allclose(expected_adjusted_highs, window)
 
             for offset, window in enumerate(volumes.traverse(windowlen)):
-                baseline = expected_baseline_volumes[offset : offset + windowlen]
+                baseline = expected_baseline_volumes[
+                    offset : offset + windowlen
+                ]
                 baseline_dates = query_days[offset : offset + windowlen]
                 # Apply only splits and invert the ratio.
                 adjustments = SPLITS.copy()
