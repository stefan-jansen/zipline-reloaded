--- conflicted
+++ resolved
@@ -1,4 +1,6 @@
+import numpy as np
 import pandas as pd
+import itertools
 
 from zipline.data.fx import DEFAULT_FX_RATE
 from zipline.testing.predicates import assert_equal
@@ -6,9 +8,6 @@
 import pytest
 
 
-<<<<<<< HEAD
-class InMemoryFXReaderTestCase(zp_fixtures._FXReaderTestCase):
-=======
 class _FXReaderTestCase(zp_fixtures.WithFXRates, zp_fixtures.ZiplineTestCase):
     """
     Base class for testing FXRateReader implementations.
@@ -18,6 +17,7 @@
     the data stored in ``cls.fx_rates``.
     """
 
+    __test__ = False
     FX_RATES_START_DATE = pd.Timestamp("2014-01-01", tz="UTC")
     FX_RATES_END_DATE = pd.Timestamp("2014-01-31", tz="UTC")
 
@@ -249,7 +249,6 @@
 
 
 class InMemoryFXReaderTestCase(_FXReaderTestCase):
->>>>>>> b28918e3
     @property
     def reader(self):
         return self.in_memory_fx_rate_reader
